# Copyright 2018 Datawire. All rights reserved.
#
# Licensed under the Apache License, Version 2.0 (the "License");
# you may not use this file except in compliance with the License.
# You may obtain a copy of the License at
#
#     http://www.apache.org/licenses/LICENSE-2.0
#
# Unless required by applicable law or agreed to in writing, software
# distributed under the License is distributed on an "AS IS" BASIS,
# WITHOUT WARRANTIES OR CONDITIONS OF ANY KIND, either express or implied.
# See the License for the specific language governing permissions and
# limitations under the License

from typing import Any, Dict, List, Optional, Tuple, TYPE_CHECKING
from typing import cast as typecast

import json

# from copy import deepcopy

from multi import multi
from ...ir.irlistener import IRListener
from ...ir.irauth import IRAuth
from ...ir.irbuffer import IRBuffer
from ...ir.irfilter import IRFilter
from ...ir.irratelimit import IRRateLimit
from ...ir.ircors import IRCORS
from ...ir.ircluster import IRCluster
from ...ir.irtcpmappinggroup import IRTCPMappingGroup

from .v2tls import V2TLSContext
# from .v2route import V2Route

if TYPE_CHECKING:
    from . import V2Config

# Static header keys normally used in the context of an authorization request.
AllowedRequestHeaders = frozenset([
    'authorization',
    'cookie',
    'from',
    'proxy-authorization',
    'user-agent',
    'x-forwarded-for',
    'x-forwarded-host',
    'x-forwarded-proto'
])

# Static header keys normally used in the context of an authorization response.
AllowedAuthorizationHeaders = frozenset([
    'location',
    'authorization',
    'proxy-authenticate',
    'set-cookie',
    'www-authenticate'
])

# This mapping is only used for ambassador/v0.
ExtAuthRequestHeaders = {
    'Authorization': True,
    'Cookie': True,
    'Forwarded': True,
    'From': True,
    'Host': True,
    'Proxy-Authenticate': True,
    'Proxy-Authorization': True,
    'Set-Cookie': True,
    'User-Agent': True,
    'x-b3-flags': True,
    'x-b3-parentspanid': True,
    'x-b3-traceid': True,
    'x-b3-sampled': True,
    'x-b3-spanid': True,
    'X-Forwarded-For': True,
    'X-Forwarded-Host': True,
    'X-Forwarded-Proto': True,
    'X-Gateway-Proto': True,
    'x-ot-span-context': True,
    'WWW-Authenticate': True,
}


@multi
def v2filter(irfilter: IRFilter):
    if irfilter.kind == 'IRAuth':
        if irfilter.api_version == 'ambassador/v1':
            return 'IRAuth_v1'
        elif irfilter.api_version == 'ambassador/v0':
            return 'IRAuth_v0'
        else:
            irfilter.post_error('AuthService version %s unknown, treating as v1' % irfilter.api_version)
            return 'IRAuth_v1'
    else:
        return irfilter.kind

@v2filter.when("IRBuffer")
def v2filter_buffer(buffer: IRBuffer):
    return {
        'name': 'envoy.buffer',
        'config': {
            "max_request_time": "%0.3fs" % (float(buffer.max_request_time) / 1000.0),
            "max_request_bytes": buffer.max_request_bytes
        }        
    }

<<<<<<< HEAD
@v2filter.when("ir.grpc_http1_bridge")
def v2filter_grpc_http1_bridge(irfilter: IRFilter):
    return {
        'name': 'envoy.grpc_http1_bridge',
=======
@v2filter.when("ir.grpc_web")
def v2filter_grpc_web(irfilter: IRFilter):
    return {
        'name': 'envoy.grpc_web',
>>>>>>> ca08a950
        'config': {},
    }

def auth_cluster_uri(auth: IRAuth, cluster: IRCluster) -> str:
    cluster_context = cluster.get('tls_context')
    scheme = 'https' if cluster_context else 'http'

    prefix = auth.get("path_prefix") or ""

    if prefix.startswith("/"):
        prefix = prefix[1:]

    server_uri = "%s://%s" % (scheme, prefix)

    auth.ir.logger.info("%s: server_uri %s" % (auth.name, server_uri))

    return server_uri

@v2filter.when("IRAuth_v0")
def v2filter_authv0(auth: IRAuth):
    assert auth.cluster
    cluster = typecast(IRCluster, auth.cluster)
    
    assert auth.api_version == "ambassador/v0"

    # This preserves almost exactly the same logic prior to ambassador/v1 implementation.
    request_headers = dict(ExtAuthRequestHeaders)

    for hdr in auth.allowed_headers:
        request_headers[hdr] = True

    # Always allow the default set, above. This may be a slight behavior change from the
    # v0 config, but it seems to aid usability.

    hdrs = set(auth.allowed_headers or [])      # turn list into a set
    hdrs.update(AllowedAuthorizationHeaders)    # merge in a frozenset

    allowed_authorization_headers = sorted(hdrs)    # sorted() turns the set back into a list

    allowed_request_headers = sorted(request_headers.keys())

    return {
        'name': 'envoy.ext_authz',
        'config': {
            'http_service': {
                'server_uri': {
                    'uri': auth_cluster_uri(auth, cluster),
                    'cluster': cluster.name,
                    'timeout': "%0.3fs" % (float(auth.timeout_ms) / 1000.0)
                },
                'path_prefix': auth.path_prefix,
                'allowed_authorization_headers': allowed_authorization_headers,
                'allowed_request_headers': allowed_request_headers,
            },
            'send_request_data': auth.allow_request_body
        }
    }


@v2filter.when("IRAuth_v1")
def v2filter_authv1(auth: IRAuth):
    assert auth.cluster
    cluster = typecast(IRCluster, auth.cluster)

    if auth.api_version != "ambassador/v1":
        auth.ir.logger.warning("IRAuth_v1 working on %s, mismatched at %s" % (auth.name, auth.api_version))

    assert auth.proto

    if auth.proto == "http":
        allowed_authorization_headers = list(set(auth.allowed_authorization_headers).union(AllowedAuthorizationHeaders))
        allowed_request_headers = list(set(auth.allowed_request_headers).union(AllowedRequestHeaders))

        return {
            'name': 'envoy.ext_authz',
            'config': {
                'http_service': {
                    'server_uri': {
                        'uri': auth_cluster_uri(auth, cluster),
                        'cluster': cluster.name,
                        'timeout': "%0.3fs" % (float(auth.timeout_ms) / 1000.0)
                    },
                    'path_prefix': auth.path_prefix,
                    'allowed_authorization_headers': allowed_authorization_headers,
                    'allowed_request_headers': allowed_request_headers,
                },
                'send_request_data': auth.allow_request_body
            }
        }

    if auth.proto == "grpc":
        return {
            'name': 'envoy.ext_authz',
            'config': {
                'grpc_service': {
                    'envoy_grpc': {
                        'cluster_name': cluster.name
                    },
                    'timeout': "%0.3fs" % (float(auth.timeout_ms) / 1000.0)
                },
                'send_request_data': auth.allow_request_body
            }
        }

    # If here, something's gone horribly wrong.
    auth.post_error("Protocol '%s' is not supported, auth not enabled" % auth.proto)
    return None


@v2filter.when("IRRateLimit")
def v2filter_ratelimit(ratelimit: IRRateLimit):
    config = dict(ratelimit.config)

    if 'timeout_ms' in config:
        tm_ms = config.pop('timeout_ms')

        config['timeout'] = "%0.3fs" % (float(tm_ms) / 1000.0)

    return {
        'name': 'envoy.rate_limit',
        'config': config
    }


@v2filter.when("ir.cors")
def v2filter_cors(cors: IRCORS):
    del cors    # silence unused-variable warning

    return { 'name': 'envoy.cors' }


@v2filter.when("ir.router")
def v2filter_router(router: IRFilter):
    od: Dict[str, Any] = { 'name': 'envoy.router' }

    if router.ir.tracing:
        od['config'] = { 'start_child_span': True }

    return od


class V2TCPListener(dict):
    def __init__(self, config: 'V2Config', group: IRTCPMappingGroup) -> None:
        super().__init__()

        # Use the actual listener name & port number
        self.bind_address = group.get('address') or '0.0.0.0'
        self.name = "listener-%s-%s" % (self.bind_address, group.port)

        self.tls_context: Optional[V2TLSContext] = None

        # # Use a sane access log spec
        # self.access_log = [ {
        #     'name': 'envoy.file_access_log',
        #     'config': {
        #         'path': '/dev/fd/1',
        #         'format': 'ACCESS [%START_TIME%] \"%REQ(:METHOD)% %REQ(X-ENVOY-ORIGINAL-PATH?:PATH)% %PROTOCOL%\" %RESPONSE_CODE% %RESPONSE_FLAGS% %BYTES_RECEIVED% %BYTES_SENT% %DURATION% %RESP(X-ENVOY-UPSTREAM-SERVICE-TIME)% \"%REQ(X-FORWARDED-FOR)%\" \"%REQ(USER-AGENT)%\" \"%REQ(X-REQUEST-ID)%\" \"%REQ(:AUTHORITY)%\" \"%UPSTREAM_HOST%\"\n'
        #     }
        # } ]

        # Set the basics like our name and listening address.
        self.update({
            'name': self.name,
            'address': {
                'socket_address': {
                    'address': self.bind_address,
                    'port_value': group.port,
                    'protocol': 'TCP'
                }
            },
            'filter_chains': []
        })

        # Next: is SNI a thing?
        if group.get('tls_context', None):
            # Yup. We need the TLS inspector here...
            self['listener_filters'] = [ {
                'name': 'envoy.listener.tls_inspector',
                'config': {}
            } ]

            # ...and we need to save the TLS context we'll be using.
            self.tls_context = V2TLSContext(group.tls_context)

    def add_group(self, config: 'V2Config', group: IRTCPMappingGroup) -> None:
        # First up, which clusters do we need to talk to?
        clusters = [{
            'name': mapping.cluster.name,
            'weight': mapping.weight
        } for mapping in group.mappings]

        # From that, we can sort out a basic tcp_proxy filter config.
        tcp_filter = {
            'name': 'envoy.tcp_proxy',
            'config': {
                'stat_prefix': 'ingress_tcp_%d' % group.port,
                'weighted_clusters': {
                    'clusters': clusters
                }
            }
        }

        # OK. Basic filter chain entry next.
        chain_entry: Dict[str, Any] = {
            'filters': [
                tcp_filter
            ]
        }

        # Then, if SNI is a thing, update the chain entry with the appropriate chain match.
        if self.tls_context:
            # Apply the context to the chain...
            chain_entry['tls_context'] = self.tls_context

            # Do we have a host match?
            host_wanted = group.get('host') or '*'

            if host_wanted != '*':
                # Yup. Hook it in.
                chain_entry['filter_chain_match'] = {
                    'server_names': [ host_wanted ]
                }

        # OK, once that's done, stick this into our filter chains.
        self['filter_chains'].append(chain_entry)


class V2Listener(dict):
    def __init__(self, config: 'V2Config', listener: IRListener) -> None:
        super().__init__()

        # Default some things to the way they should be for the redirect listener
        self.name = "redirect_listener"
        self.access_log: Optional[List[dict]] = None
        self.require_tls: Optional[str] = 'ALL'
        self.use_proxy_proto = listener.get('use_proxy_proto')

        self.http_filters: List[dict] = []
        self.listener_filters: List[dict] = []
        self.filter_chains: List[dict] = []

        self.upgrade_configs: Optional[List[dict]] = None

        self.routes: List[dict] = [ {
            'match': {
                'prefix': '/',
            },
            'redirect': {
                'https_redirect': True,
                'path_redirect': '/'
            }
        } ]

        if listener.redirect_listener:
            self.http_filters = [{'name': 'envoy.router'}]
        else:
            # Use the actual listener name & port number
            self.name = "ambassador-listener-%s" % listener.service_port

            # Use a sane access log spec
            self.access_log = [ {
                'name': 'envoy.file_access_log',
                'config': {
                    'path': '/dev/fd/1',
                    'format': 'ACCESS [%START_TIME%] \"%REQ(:METHOD)% %REQ(X-ENVOY-ORIGINAL-PATH?:PATH)% %PROTOCOL%\" %RESPONSE_CODE% %RESPONSE_FLAGS% %BYTES_RECEIVED% %BYTES_SENT% %DURATION% %RESP(X-ENVOY-UPSTREAM-SERVICE-TIME)% \"%REQ(X-FORWARDED-FOR)%\" \"%REQ(USER-AGENT)%\" \"%REQ(X-REQUEST-ID)%\" \"%REQ(:AUTHORITY)%\" \"%UPSTREAM_HOST%\"\n'
                }
            } ]

            # Assemble filters
            for f in config.ir.filters:
                v2f: dict = v2filter(f)

                if v2f:
                    self.http_filters.append(v2f)

            # Grab routes from the config (we do this as a shallow copy).
            self.routes = [ dict(r) for r in config.routes ]

            # Don't require TLS.
            self.require_tls = None

            # Save upgrade configs.
            for group in config.ir.ordered_groups():
                if group.get('use_websocket'):
                    self.upgrade_configs = [{ 'upgrade_type': 'websocket' }]
                    break

            # Let self.handle_sni do the heavy lifting for SNI.
            self.handle_sni(config)

        # If the filter chain is empty here, we had no contexts. Add a single empty element to
        # to filter chain to make the logic below a bit simpler.
        if not self.filter_chains:
            self.filter_chains.append({
                'routes': self.routes
            })

        # OK. Build our base HTTP config...
        base_http_config: Dict[str, Any] = {
            'stat_prefix': 'ingress_http',
            'access_log': self.access_log,
            'http_filters': self.http_filters,
        }

        if self.upgrade_configs:
            base_http_config['upgrade_configs'] = self.upgrade_configs

        if 'use_remote_address' in config.ir.ambassador_module:
            base_http_config["use_remote_address"] = config.ir.ambassador_module.use_remote_address

        if config.ir.tracing:
            base_http_config["generate_request_id"] = True

            base_http_config["tracing"] = {
                "operation_name": "egress"
            }

            req_hdrs = config.ir.tracing.get('tag_headers', [])

            if req_hdrs:
                base_http_config["tracing"]["request_headers_for_tags"] = req_hdrs

        # OK. For each entry in our filter chain, we need to set up the rest of the
        # config.

        for chain in self.filter_chains:
            vhost = {
                'name': 'backend',
                'domains': [ '*' ],
                'routes': chain.pop('routes')
            }

            if self.require_tls:
                vhost['require_tls'] = self.require_tls

            http_config = dict(base_http_config)    # Shallow copy is enough.

            http_config['route_config'] = {
                'virtual_hosts': [ vhost ]
            }

            chain['filters'] = [
                {
                    'name': 'envoy.http_connection_manager',
                    'config': http_config
                }
            ]

            if self.use_proxy_proto is not None:
                chain['use_proxy_proto'] = self.use_proxy_proto

        self.update({
            'name': self.name,
            'address': {
                'socket_address': {
                    'address': '0.0.0.0',
                    'port_value': listener.service_port,
                    'protocol': 'TCP'
                }
            },
            'filter_chains': self.filter_chains
        })

        if self.listener_filters:
            self['listener_filters'] = self.listener_filters

    def handle_sni(self, config: 'V2Config') -> None:
        """
        Manage filter chains, etc., for SNI.

        :param config: the V2Config within which we're working
        """

        # Is SNI active?
        global_sni = False

        # We'll assemble a list of active TLS contexts here. It may end up empty,
        # of course.
        envoy_contexts: List[Tuple[str, Optional[List[str]], V2TLSContext]] = []

        for tls_context in config.ir.get_tls_contexts():
            if tls_context.get('hosts', None):
                config.ir.logger.debug("V2Listener: SNI operating on termination context '%s'" % tls_context.name)
                config.ir.logger.debug(tls_context.as_json())
                v2ctx = V2TLSContext(tls_context)
                config.ir.logger.debug(json.dumps(v2ctx, indent=4, sort_keys=True))
                envoy_contexts.append((tls_context.name, tls_context.hosts, v2ctx))
            else:
                config.ir.logger.debug("V2Listener: SNI skipping origination context '%s'" % tls_context.name)

        # OK. If we have multiple contexts here, SNI is likely a thing.
        if len(envoy_contexts) > 1:
            config.ir.logger.debug("V2Listener: enabling SNI, %d contexts" % len(envoy_contexts))
            config.ir.logger.debug(json.dumps(envoy_contexts, indent=4, sort_keys=True))

            global_sni = True

            self.listener_filters.append({
                'name': 'envoy.listener.tls_inspector',
                'config': {}
            })

        for name, hosts, ctx in envoy_contexts:
            if not ctx:
                continue

            config.ir.logger.info("V2Listener: SNI (1) route check %s, %s, %s" %
                                  (name, hosts, json.dumps(ctx, indent=4, sort_keys=True)))

            routes = list(self.routes)

            chain: Dict[str, Any] = { 'tls_context': ctx }

            if global_sni:
                filter_chain_match = {}

                if hosts != [ '*' ]:
                    filter_chain_match['server_names'] = hosts

                chain['filter_chain_match'] = filter_chain_match

            for sni_route in config.sni_routes:
                # Check if filter chain and SNI route have matching hosts
                context_hosts = sorted(hosts or [])
                matched = sorted(sni_route['info']['hosts']) == context_hosts

                # Check for certificate match too.
                for sni_key, ctx_key in [ ('cert_chain_file', 'certificate_chain'),
                                          ('private_key_file', 'private_key') ]:
                    sni_value = sni_route['info']['secret_info'][sni_key]
                    # XXX ugh. Multiple certs?
                    ctx_value = ctx['common_tls_context']['tls_certificates'][0][ctx_key]['filename']

                    if sni_value != ctx_value:
                        matched = False
                        break

                config.ir.logger.info("V2Listener:   SNI (2 - %s) route check %s, route %s" %
                                      ("TAKE" if matched else "SKIP", name,
                                       json.dumps(sni_route, indent=4, sort_keys=True)))

                if matched:
                    routes.append(sni_route['route'])

            chain['routes'] = routes
            self.filter_chains.append(chain)

    @classmethod
    def generate(cls, config: 'V2Config') -> None:
        config.listeners = []

        for irlistener in config.ir.listeners:
            listener = config.save_element('listener', irlistener, V2Listener(config, irlistener))
            config.listeners.append(listener)

        # We need listeners for the TCPMappingGroups too.
        tcplisteners: Dict[str, V2TCPListener] = {}

        for irgroup in config.ir.ordered_groups():
            if not isinstance(irgroup, IRTCPMappingGroup):
                continue

            # OK, good to go. Do we already have a TCP listener binding where this one does?
            group_key = irgroup.bind_to()
            listener = tcplisteners.get(group_key, None)

            config.ir.logger.info("V2TCPListener: group at %s found %s listener" %
                                  (group_key, "extant" if listener else "no"))

            if not listener:
                # Nope. Make a new one and save it.
                listener = config.save_element('listener', irgroup, V2TCPListener(config, irgroup))
                config.listeners.append(listener)
                tcplisteners[group_key] = listener

            # Whether we just created this listener or not, add this irgroup to it.
            listener.add_group(config, irgroup)<|MERGE_RESOLUTION|>--- conflicted
+++ resolved
@@ -104,17 +104,17 @@
         }        
     }
 
-<<<<<<< HEAD
 @v2filter.when("ir.grpc_http1_bridge")
 def v2filter_grpc_http1_bridge(irfilter: IRFilter):
     return {
         'name': 'envoy.grpc_http1_bridge',
-=======
+       'config': {},
+    }
+
 @v2filter.when("ir.grpc_web")
 def v2filter_grpc_web(irfilter: IRFilter):
     return {
         'name': 'envoy.grpc_web',
->>>>>>> ca08a950
         'config': {},
     }
 
