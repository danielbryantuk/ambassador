--- conflicted
+++ resolved
@@ -71,10 +71,6 @@
                 host_rewrite=self.get('host_rewrite', False),
                 ctx_name=ctx_name,
                 marker='extauth'
-<<<<<<< HEAD
-                # grpc=self.get('grpc', False)
-=======
->>>>>>> 12e1449a
             )
 
             cluster.referenced_by(self)
@@ -89,14 +85,8 @@
                 self.cluster = cluster
 
         if cluster_good:
-<<<<<<< HEAD
-            # self.ir.logger.debug("GOOD CLUSTER %s" % self.cluster.as_json())
             ir.add_cluster(typecast(IRCluster, self.cluster))
             self.referenced_by(typecast(IRCluster, self.cluster))
-=======
-            ir.add_cluster(self.cluster)
-            self.referenced_by(self.cluster)
->>>>>>> 12e1449a
 
 
     def _load_auth(self, module: Resource):
