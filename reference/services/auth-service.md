# Authentication

Ambassador supports a highly flexible mechanism for authentication. An `AuthService` manifest configures Ambassador to use an external service to check authentication and authorization for incoming requests. Each incoming request is authenticated before routing to its destination.

<<<<<<< HEAD
There are current two supported versions of the `AuthService` manifest:
=======
There are currently two supported versions of the `AuthService` manifest:
>>>>>>> 20880e6c

### V1

`AuthService` V1, introduced in Ambassador 0.50, allows you to separately configure the headers that will be sent from the client to the auth service, and from the auth service to the upstream service. You should use `AuthService` V1 for any new deployment of Ambassador 0.50 or higher.

```yaml
---
apiVersion: ambassador/v1
kind: AuthService
name: authentication
auth_service: "example-auth:3000"
path_prefix:  "/extauth"
proto: http
allowed_request_headers:
- "x-example-header"
allowed_authorization_headers:
- "x-qotm-session"
allow_request_body: false
```

<<<<<<< HEAD
- `proto` (optional) specifies the protocol to use when communicating with the auth service. Valid options are `http` (default) or `grpc`.
=======
- `proto` (required) specifies the protocol to use when communicating with the auth service. Valid options are `http` or `grpc`.
>>>>>>> 20880e6c

- `allowed_request_headers` (optional) lists headers that will be sent from the client to the auth service. These headers are always included:
    * `Authorization`
    * `Cookie`
    * `From`
    * `Proxy-Authorization`
    * `User-Agent`
    * `X-Forwarded-For`
    * `X-Forwarded-Host`
    * `X-Forwarded-Proto`

- `allowed_authorization_headers` (optional) lists headers that will be sent from the auth service to the upstream service when the request is allowed. These headers are always included:
    * `Location`
    * `Authorization`
    * `Proxy-Authenticate`
    * `Set-cookie`
    * `WWW-Authenticate`

- `allow_request_body` (optional) will pass the full body of the request to the auth service for use cases such as computing an HMAC or request signature.

### v0

`AuthService` V0 was current prior to Ambassador 0.50. It is deprecated and support for V0 will be removed in a future Ambassador release.

```yaml
---
apiVersion: ambassador/v0
kind:  AuthService
name:  authentication
auth_service: "example-auth:3000"
path_prefix: "/extauth"
allowed_headers:
- "x-qotm-session"
```

- `auth_service` gives the URL of the authentication service
- `path_prefix` (optional) gives a prefix prepended to every request going to the auth service
- `allowed_headers` (optional) gives an array of headers that will be incorporated into the upstream request if the auth service supplies them.

## Multiple AuthService resources

You may use multiple `AuthService` manifests to round-robin authentication requests among multiple services. **Note well that all services must use the same `path_prefix` and header definitions;** if you try to have different values, you'll see an error in the diagnostics service, telling you which value is being used.

## Using the AuthService API

By design, the AuthService interface is highly flexible. The authentication service is the first external service invoked on an incoming request (e.g., it runs before the rate limit filter). Because the logic of authentication is encapsulated in an external service, you can use this to support a wide variety of use cases. For example:

* Supporting traditional SSO authentication protocols, e.g., OAuth, OpenID Connect, etc.
* Support HTTP basic authentication (sample implementation available at:  https://github.com/datawire/ambassador-auth-httpbasic)
* Only authenticating requests that are under a rate limit, and rejecting authentication requests above the rate limit
* Authenticating specific services (URLs), and not others

## AuthService and TLS

You can tell Ambassador to use TLS to talk to your service by using an `auth_service` with an `https://` prefix. However, you may also provide a `tls` attribute: if `tls` is present and `true`, Ambassador will originate TLS even if the `service` does not have the `https://` prefix.

If `tls` is present with a value that is not `true`, the value is assumed to be the name of a defined TLS context, which will determine the certificate presented to the upstream service. TLS context handling is a beta feature of Ambassador at present; please [contact us on Slack](https://d6e.co/slack) if you need to specify TLS origination certificates.

## The External Authentication Service

The external auth service receives information about every request through Ambassador, and must indicate whether the request is to be allowed, or not. If not, the external auth service provides the response which is to be handed back to the client. The control flow for Authentication is shown below.

![Authentication flow](/images/auth-flow.png)

### The Request

For every incoming request, the HTTP `method` and headers are forwarded to the auth service. Only two changes are made:

1. The `Content-Length` header is overwritten with `0`.
2. The body is removed.

So, for example, if the incoming request is 

```
PUT /path/to/service HTTP/1.1
Host: myservice.example.com:80
User-Agent: curl/7.54.0
Accept: */*
Content-Type: application/json
Content-Length: 27

{ "greeting": "hello world!", "spiders": "OMG no" }
```

then the request Ambassador will make of the auth service is:

```
PUT /path/to/service HTTP/1.1
Host: extauth.example.com:80
User-Agent: curl/7.54.0
Accept: */*
Content-Type: application/json
Content-Length: 0
```

**ALL** request methods will be proxied, which implies that the auth service must be able to handle any request that any client could make. If desired, Ambassador can add a prefix to the path before forwarding it to the auth service; see the example below.

### Allowing the Request to Continue (HTTP status code 200)

To tell Ambassador that the request should be allowed, the external auth service must return an HTTP status of 200. **Note well** that **only** 200 indicates success; other 2yz status codes will prevent the request from continuing, as below.

The 200 response should not contain any body, but may contain arbitrary headers. Any header present in the response that is also listed in the `allow_headers` attribute of the `AuthService` resource will be copied from the external auth response into the request going upstream. This allows the external auth service to inject tokens or other information into the request, or to modify headers coming from the client.

### Preventing the Request from Continuing (any HTTP status code other than 200)

Any HTTP status code other than 200 from the external auth service tells Ambassador **not** to allow the request to continue. In this case, the entire response from the external auth service - including the status code, the headers, and the body - is handed back to the client verbatim. This gives the external auth service **complete** control over the entire response presented to the client.

Giving the external auth service control over the response on failure allows many different types of auth mechanisms, for example:

- The external auth service can simply return an error page with an HTTP 401 response.
- The external auth service can choose to include a `WWW-Authenticate` header in the 401 response, to ask the client to perform HTTP Basic Auth.
- The external auth service can issue a 301 `Redirect` to divert the client into an OAuth or OIDC authentication sequence.

Finally, if Ambassador cannot reach the auth service at all, it will return a HTTP 503 status code to the client.

## Example

See [the Ambassador Authentication Tutorial](/user-guide/auth-tutorial) for an example.<|MERGE_RESOLUTION|>--- conflicted
+++ resolved
@@ -2,13 +2,9 @@
 
 Ambassador supports a highly flexible mechanism for authentication. An `AuthService` manifest configures Ambassador to use an external service to check authentication and authorization for incoming requests. Each incoming request is authenticated before routing to its destination.
 
-<<<<<<< HEAD
-There are current two supported versions of the `AuthService` manifest:
-=======
-There are currently two supported versions of the `AuthService` manifest:
->>>>>>> 20880e6c
+There are currently two supported versions of the `AuthService` manifest: 
 
-### V1
+### V1 (Ambassador 0.50.0 and higher):
 
 `AuthService` V1, introduced in Ambassador 0.50, allows you to separately configure the headers that will be sent from the client to the auth service, and from the auth service to the upstream service. You should use `AuthService` V1 for any new deployment of Ambassador 0.50 or higher.
 
@@ -27,11 +23,7 @@
 allow_request_body: false
 ```
 
-<<<<<<< HEAD
 - `proto` (optional) specifies the protocol to use when communicating with the auth service. Valid options are `http` (default) or `grpc`.
-=======
-- `proto` (required) specifies the protocol to use when communicating with the auth service. Valid options are `http` or `grpc`.
->>>>>>> 20880e6c
 
 - `allowed_request_headers` (optional) lists headers that will be sent from the client to the auth service. These headers are always included:
     * `Authorization`
@@ -52,9 +44,9 @@
 
 - `allow_request_body` (optional) will pass the full body of the request to the auth service for use cases such as computing an HMAC or request signature.
 
-### v0
+### v0 (Ambassador versions prior to 0.50.0)
 
-`AuthService` V0 was current prior to Ambassador 0.50. It is deprecated and support for V0 will be removed in a future Ambassador release.
+`AuthService` V0 was current prior to Ambassador 0.50.0. It is deprecated and support for V0 will be removed in a future Ambassador release.
 
 ```yaml
 ---
